mod commands;
use clap::{Parser, Subcommand};
<<<<<<< HEAD
use commands::{event, init, report, sum, task, watch};
=======
use commands::{event::{self, EventArgs}, init, report, sum, task};
use libs::event::EventType;
>>>>>>> 3d4139f3
use std::error::Error;
mod api;
mod db;
mod libs;

#[derive(Debug, Parser)]
#[command(author, version, about, long_about = None)]
#[command(arg_required_else_help(true))]
struct Cli {
    #[command(subcommand)]
    command: Commands,
}

#[derive(Debug, Subcommand)]
enum Commands {
    #[command(about = "Configuration initialization")]
    Init(init::InitArgs),
    #[command(about = "Create task")]
    Task(task::TaskArgs),
    #[command(about = "Write timestamp and event type to database", arg_required_else_help = true)]
    Event(event::EventArgs),
    #[command(about = "Write start timestamp to database")]
    Start,
    #[command(about = "Write end timestamp to database")]
    End,
    #[command(about = "Get summary")]
    Sum(sum::SumArgs),
    #[command(about = "Prepare a report")]
    Report(report::ReportArgs),
    #[command(about = "Watch")]
    Watch,
}

fn main() -> Result<(), Box<dyn Error>> {
    let cli = Cli::parse();

    match cli.command {
        Commands::Init(args) => init::cmd(args),
        Commands::Task(args) => task::cmd(args),
        Commands::Event(args) => event::cmd(args),
        Commands::Start => event::cmd(EventArgs{ event_type: EventType::Start, show: false }),
        Commands::End => event::cmd(EventArgs{ event_type: EventType::End, show: false }),
        Commands::Sum(args) => sum::cmd(args),
        Commands::Report(args) => report::cmd(args),
        Commands::Watch => Ok(watch::cmd()),
    }
}<|MERGE_RESOLUTION|>--- conflicted
+++ resolved
@@ -1,11 +1,10 @@
 mod commands;
 use clap::{Parser, Subcommand};
-<<<<<<< HEAD
-use commands::{event, init, report, sum, task, watch};
-=======
-use commands::{event::{self, EventArgs}, init, report, sum, task};
+use commands::{
+    event::{self, EventArgs},
+    init, report, sum, task, watch,
+};
 use libs::event::EventType;
->>>>>>> 3d4139f3
 use std::error::Error;
 mod api;
 mod db;
@@ -46,8 +45,14 @@
         Commands::Init(args) => init::cmd(args),
         Commands::Task(args) => task::cmd(args),
         Commands::Event(args) => event::cmd(args),
-        Commands::Start => event::cmd(EventArgs{ event_type: EventType::Start, show: false }),
-        Commands::End => event::cmd(EventArgs{ event_type: EventType::End, show: false }),
+        Commands::Start => event::cmd(EventArgs {
+            event_type: EventType::Start,
+            show: false,
+        }),
+        Commands::End => event::cmd(EventArgs {
+            event_type: EventType::End,
+            show: false,
+        }),
         Commands::Sum(args) => sum::cmd(args),
         Commands::Report(args) => report::cmd(args),
         Commands::Watch => Ok(watch::cmd()),
